--- conflicted
+++ resolved
@@ -894,23 +894,6 @@
     server_query repo1 1 "SHOW tables" "Table\nt"
 }
 
-<<<<<<< HEAD
-@test "sql-server: auto increment for a table should reset between drops" {
-    skiponwindows "Has dependencies that are missing on the Jenkins Windows installation."
-
-    cd repo1
-    start_sql_server repo1
-
-    server_query repo1 1 "CREATE TABLE t1(pk int auto_increment primary key, val int)" ""
-    insert_query repo1 1 "INSERT INTO t1 VALUES (0, 1),(0, 2)"
-    server_query repo1 1 "SELECT * FROM t1" "pk,val\n1,1\n2,2"
-
-    # drop the table and try again
-    server_query repo1 1 "drop table t1;"
-    server_query repo1 1 "CREATE TABLE t1(pk int auto_increment primary key, val int)" ""
-    insert_query repo1 1 "INSERT INTO t1 VALUES (0, 1),(0, 2)"
-    server_query repo1 1 "SELECT * FROM t1" "pk,val\n1,1\n2,2"
-=======
 @test "sql-server: require_secure_transport no key or cert" {
     skiponwindows "Has dependencies that are missing on the Jenkins Windows installation."
     cd repo1
@@ -995,5 +978,21 @@
       if i == 10:
         raise err
 '
->>>>>>> f5d63f4e
+}
+
+@test "sql-server: auto increment for a table should reset between drops" {
+    skiponwindows "Has dependencies that are missing on the Jenkins Windows installation."
+
+    cd repo1
+    start_sql_server repo1
+
+    server_query repo1 1 "CREATE TABLE t1(pk int auto_increment primary key, val int)" ""
+    insert_query repo1 1 "INSERT INTO t1 VALUES (0, 1),(0, 2)"
+    server_query repo1 1 "SELECT * FROM t1" "pk,val\n1,1\n2,2"
+
+    # drop the table and try again
+    server_query repo1 1 "drop table t1;"
+    server_query repo1 1 "CREATE TABLE t1(pk int auto_increment primary key, val int)" ""
+    insert_query repo1 1 "INSERT INTO t1 VALUES (0, 1),(0, 2)"
+    server_query repo1 1 "SELECT * FROM t1" "pk,val\n1,1\n2,2"
 }