--- conflicted
+++ resolved
@@ -411,7 +411,6 @@
     [[ "$output" =~ "name" ]] || false
 }
 
-<<<<<<< HEAD
 @test "sql-create-tables: CREATE TABLE SELECT * works" {
     dolt sql -q "CREATE TABLE t1(pk int PRIMARY KEY, v1 varchar(10))"
     dolt sql -q "INSERT INTO t1 VALUES (1, '1'), (2, '2'), (3, '3')"
@@ -423,7 +422,8 @@
     [[ "$output" =~ "1  | 1" ]] || false
     [[ "$output" =~ "2  | 2" ]] || false
     [[ "$output" =~ "3  | 3" ]] || false
-=======
+}
+
 @test "sql-create-tables: Can create a temporary table that lasts the length of a session" {
     run dolt sql -q "CREATE TEMPORARY TABLE mytemptable(pk int PRIMARY KEY)"
     [ "$status" -eq 0 ]
@@ -494,7 +494,6 @@
 }
 
 @test "sql-create-tables: Create temporary table select from another table works" {
-    skip "CREATE TABLE (SELECT * ) is not supported"
     run dolt sql <<SQL
 CREATE TABLE colors (
     id INT NOT NULL,
@@ -787,5 +786,4 @@
 SQL
     [ "$status" -eq 1 ]
     [[ "$output" =~ "table not found: myTempTable" ]] || false
->>>>>>> 2b20ecf6
 }